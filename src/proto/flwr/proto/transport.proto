--- conflicted
+++ resolved
@@ -81,7 +81,6 @@
   }
 }
 
-<<<<<<< HEAD
 message VirtualClientManagerMessage {
   message GetPoolSizeRes { int32 pool_size = 1; }
   message WakeUpClientsRes { Reason reason = 1; }
@@ -114,8 +113,9 @@
     IsAvailable is_available = 3;
     Disconnect disconnect = 4;
     IsReadyForSampling is_ready_for_sampling = 5;
+  }
+} 
 
-=======
 message Scalar {
   oneof scalar {
     double double = 1;
@@ -123,6 +123,5 @@
     bool bool = 13;
     string string = 14;
     bytes bytes = 15;
->>>>>>> 8f5fb143
   }
 }