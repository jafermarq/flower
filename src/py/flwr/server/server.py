--- conflicted
+++ resolved
@@ -18,12 +18,8 @@
 import concurrent.futures
 import timeit
 from logging import DEBUG, INFO
-<<<<<<< HEAD
-from typing import List, Optional, Tuple, cast, Callable
+from typing import List, Optional, Tuple, cast, Callable, Dict
 from tqdm import tqdm
-=======
-from typing import List, Optional, Tuple, cast, Callable, Dict
->>>>>>> 7b309e2e
 
 from flwr.common import (
     Disconnect,
