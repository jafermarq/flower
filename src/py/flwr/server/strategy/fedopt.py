# Copyright 2020 Adap GmbH. All Rights Reserved.
#
# Licensed under the Apache License, Version 2.0 (the "License");
# you may not use this file except in compliance with the License.
# You may obtain a copy of the License at
#
#     http://www.apache.org/licenses/LICENSE-2.0
#
# Unless required by applicable law or agreed to in writing, software
# distributed under the License is distributed on an "AS IS" BASIS,
# WITHOUT WARRANTIES OR CONDITIONS OF ANY KIND, either express or implied.
# See the License for the specific language governing permissions and
# limitations under the License.
# ==============================================================================
"""Adaptive Federated Optimization (FedOpt) [Reddi et al., 2020] abstract
strategy.
Paper: https://arxiv.org/abs/2003.00295
"""


from typing import Callable, Dict, List, Optional, Tuple

import numpy as np

from flwr.common import FitRes, FitIns, Scalar, Weights, parameters_to_weights
from flwr.server.client_manager import ClientManager
from flwr.server.client_proxy import ClientProxy

from .fedavg import FedAvg


class FedOpt(FedAvg):
    """Configurable FedAdagrad strategy implementation."""

    # pylint: disable=too-many-arguments,too-many-instance-attributes
    def __init__(
        self,
        *,
        fraction_fit: float = 0.1,
        fraction_eval: float = 0.1,
        min_fit_clients: int = 2,
        min_eval_clients: int = 2,
        min_available_clients: int = 2,
        eval_fn: Optional[Callable[[Weights], Optional[Tuple[float, float]]]] = None,
        on_fit_config_fn: Optional[Callable[[int], Dict[str, Scalar]]] = None,
        on_evaluate_config_fn: Optional[Callable[[int], Dict[str, Scalar]]] = None,
        accept_failures: bool = True,
        initial_parameters: Weights,
        eta: float = 1e-1,
        eta_l: float = 1e-1,
        tau: float = 1e-9,
    ) -> None:
        """Federated Optim strategy interface.
        Implementation based on https://arxiv.org/abs/2003.00295
        Args:
            fraction_fit (float, optional): Fraction of clients used during
                training. Defaults to 0.1.
            fraction_eval (float, optional): Fraction of clients used during
                validation. Defaults to 0.1.
            min_fit_clients (int, optional): Minimum number of clients used
                during training. Defaults to 2.
            min_eval_clients (int, optional): Minimum number of clients used
                during validation. Defaults to 2.
            min_available_clients (int, optional): Minimum number of total
                clients in the system. Defaults to 2.
            eval_fn (Callable[[Weights], Optional[Tuple[float, float]]], optional):
                Function used for validation. Defaults to None.
            on_fit_config_fn (Callable[[int], Dict[str, str]], optional):
                Function used to configure training. Defaults to None.
            on_evaluate_config_fn (Callable[[int], Dict[str, str]], optional):
                Function used to configure validation. Defaults to None.
            accept_failures (bool, optional): Whether or not accept rounds
                containing failures. Defaults to True.
            initial_parameters (Weights): Initial set of parameters from the server.
            eta (float, optional): Server-side learning rate. Defaults to 1e-1.
            eta_l (float, optional): Client-side learning rate. Defaults to 1e-1.
            tau (float, optional): Controls the algorithm's degree of adaptability.
                Defaults to 1e-9.
        """
        super().__init__(
            fraction_fit=fraction_fit,
            fraction_eval=fraction_eval,
            min_fit_clients=min_fit_clients,
            min_eval_clients=min_eval_clients,
            min_available_clients=min_available_clients,
            eval_fn=eval_fn,
            on_fit_config_fn=on_fit_config_fn,
            on_evaluate_config_fn=on_evaluate_config_fn,
            accept_failures=accept_failures,
            initial_parameters=initial_parameters,
        )
<<<<<<< HEAD
        self.current_weights = current_weights
        self.delta_t: Optional[Weights] = None
        self.v_t: Optional[Weights] = None
=======
        self.current_weights = initial_parameters
>>>>>>> c458a411
        self.eta = eta
        self.eta_l = eta_l
        self.tau = tau
        self.beta_1 = None

    def __repr__(self) -> str:
        rep = f"FedOpt(accept_failures={self.accept_failures})"
        return rep

    def aggregate_fit(
        self,
        rnd: int,
        results: List[Tuple[ClientProxy, FitRes]],
        failures: List[BaseException],
    ) -> Optional[Weights]:

        # convert message
        results = [
                    (parameters_to_weights(fit_res.parameters), fit_res.num_examples)
                    for client, fit_res in results
                ]

        ## compute all delta_i_t (line 9 Alg2)
        delta_i_t = [[layer_w - self.current_weights[i] for i, layer_w in enumerate(client_res)] for client_res, _ in results]

        ## compute delta_t: (1/S)*sum(delta_i_t)
        S = len(results) # total number of clients that participated
        delta_t = delta_i_t[0]
        for d_i_t in delta_i_t[1:]:
            delta_t = [sum(layer) for layer in zip(delta_t, d_i_t)]
        delta_t = [d/S for d in delta_t]

        # Delta_t in Line 10 Eq2
        if self.delta_t is None:
            self.delta_t = [np.zeros_like(subset_weights) for subset_weights in delta_t]

        # V_t in Line 11 Eq2
        if self.v_t is None:
            self.v_t = [np.zeros_like(subset_weights) for subset_weights in delta_t]

        # Delta_t in Line 10 Eq2
        self.delta_t = [self.beta_1*self.delta_t[i] + (1.0-self.beta_1)*res_layer for i, res_layer in enumerate(delta_t)] 

    def configure_fit(
        self, rnd: int, weights: Weights, client_manager: ClientManager
    ) -> List[Tuple[ClientProxy, FitIns]]:
        """Save weights locally and configure the next round of training."""
        self.current_weights = weights

        # Return client/config pairs
        return super().configure_fit(rnd, weights, client_manager)<|MERGE_RESOLUTION|>--- conflicted
+++ resolved
@@ -89,13 +89,9 @@
             accept_failures=accept_failures,
             initial_parameters=initial_parameters,
         )
-<<<<<<< HEAD
-        self.current_weights = current_weights
+        self.current_weights = initial_parameters
         self.delta_t: Optional[Weights] = None
         self.v_t: Optional[Weights] = None
-=======
-        self.current_weights = initial_parameters
->>>>>>> c458a411
         self.eta = eta
         self.eta_l = eta_l
         self.tau = tau
