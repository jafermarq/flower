--- conflicted
+++ resolved
@@ -53,21 +53,8 @@
     as CIFAR-10/100."""
 
     def setUp(self) -> None:
-<<<<<<< HEAD
-        self.num_classes: int = 10
-        self.num_samples_per_class: int = 1000
-        self.num_samples: int = self.num_classes * self.num_samples_per_class
-        x = np.random.random(size=(self.num_samples, 3, 32, 32))
-        y = np.concatenate(
-            np.array(
-                [self.num_samples_per_class * [j] for j in range(self.num_classes)]
-            ),
-            axis=0,
-        )
-=======
         x = np.random.random(size=(500, 3, 32, 32))  # pylint: disable=no-member
         y = np.concatenate(np.array([50 * [j] for j in range(10)]), axis=0)
->>>>>>> 17d524de
         y = np.expand_dims(y, axis=1)
 
         np.random.seed(2000)
