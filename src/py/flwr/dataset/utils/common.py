--- conflicted
+++ resolved
@@ -240,14 +240,6 @@
     if not np.all(split_idx[:-1] <= split_idx[1:]):
         raise ValueError("Items in `split_idx` must be in increasing order.")
 
-<<<<<<< HEAD
-    split_idx = np.append(split_idx, x.shape[0])
-
-    list_samples_split: List[List[np.ndarray]] = [
-        x[split_idx[j] : split_idx[j + 1]].tolist()  # noqa: E203
-        for j in range(len(split_idx) - 1)
-    ]
-=======
     num_splits: int = len(split_idx)
     split_idx = np.append(split_idx, x.shape[0])
 
@@ -256,7 +248,6 @@
         tmp_x = x[split_idx[j] : split_idx[j + 1]]  # noqa: E203
         for sample in tmp_x:
             list_samples_split[j].append(sample)
->>>>>>> 7fd49d88
 
     return list_samples_split
 
@@ -360,11 +351,7 @@
     dataset: XY,
     dirichlet_dist: np.ndarray = None,
     num_partitions: int = 100,
-<<<<<<< HEAD
-    concentration: float = 0.5,
-=======
     concentration: Union[float, np.ndarray, List[float]] = 0.5,
->>>>>>> 7fd49d88
     accept_imbalanced: bool = False,
 ) -> Tuple[XYList, np.ndarray]:
     """Create imbalanced non-iid partitions using Latent Dirichlet Allocation
@@ -406,26 +393,6 @@
     # Get number of classes and verify if they matching with
     classes, start_indices = np.unique(y, return_index=True)
 
-<<<<<<< HEAD
-    # Split into list of list of samples per class
-    list_samples_per_class = split_array_at_indices(x, start_indices)
-
-    if dirichlet_dist is None:
-
-        # count the number of data in each class
-        count = np.zeros(classes.size)
-        for item in y:
-            count[item] += 1
-
-        # get ratio of examples per class
-        ratio = count / len(x)
-
-        # compute per-class alpha
-        alpha = concentration * ratio * classes.size
-
-        dirichlet_dist = np.random.default_rng().dirichlet(
-            alpha=alpha, size=num_partitions
-=======
     # Check if concentration is working.
     concentration = np.asarray(concentration)
     if concentration.size == 1:
@@ -444,7 +411,6 @@
     if dirichlet_dist is None:
         dirichlet_dist = np.random.default_rng().dirichlet(
             alpha=concentration, size=num_partitions
->>>>>>> 7fd49d88
         )
 
     if dirichlet_dist.size != 0:
